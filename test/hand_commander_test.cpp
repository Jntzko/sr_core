--- conflicted
+++ resolved
@@ -16,15 +16,14 @@
     EXPECT_TRUE(true);
 }
 
-<<<<<<< HEAD
 TEST(HandCommander, topic_state)
 {
     HandCommander handcmd = HandCommander();
 
     std::string topic = handcmd.get_controller_state_topic("ffj3");
     EXPECT_EQ("/sh_ffj3_mixed_position_velocity_controller/state", topic);
+}
 
-=======
 TEST(HandCommander, min_max)
 {
     HandCommander handcmd = HandCommander();
@@ -42,7 +41,6 @@
     min_max = handcmd.get_min_max("stupid");
     EXPECT_DOUBLE_EQ(min_max.first, 0.0);
     EXPECT_DOUBLE_EQ(min_max.second, 0.0);
->>>>>>> 533905cb
 }
 
 int main(int argc, char **argv)
