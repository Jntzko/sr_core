--- conflicted
+++ resolved
@@ -54,12 +54,8 @@
 
     self_test_.add("Testing plot - not saving", this, &MyNode::test_plot);
     self_test_.add("Testing plot - saving", this, &MyNode::test_plot_save);
-
-<<<<<<< HEAD
     self_test_.add_diagnostic_parser();
-=======
     self_test_.addManualTests();
->>>>>>> fee5039a
   }
 
   void test_plot(diagnostic_updater::DiagnosticStatusWrapper& status)
