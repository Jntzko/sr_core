/**
 * @file   sr_actuator.hpp
 * @author Ugo Cupcic <ugo@shadowrobot.com>
 * @date   Tue Jun 28 16:19:41 2011
 *
* Copyright 2011 Shadow Robot Company Ltd.
*
* This program is free software: you can redistribute it and/or modify it
* under the terms of the GNU General Public License as published by the Free
* Software Foundation, either version 2 of the License, or (at your option)
* any later version.
*
* This program is distributed in the hope that it will be useful, but WITHOUT
* ANY WARRANTY; without even the implied warranty of MERCHANTABILITY or
* FITNESS FOR A PARTICULAR PURPOSE.  See the GNU General Public License for
* more details.
*
* You should have received a copy of the GNU General Public License along
* with this program.  If not, see <http://www.gnu.org/licenses/>.
*
 * @brief This redefines the actuator to incorporate the information coming
 *  from our motor boards.
 *
 *
 */

#ifndef _SR_ACTUATOR_HPP_
#define _SR_ACTUATOR_HPP_

#include "sr_hardware_interface/tactile_sensors.hpp"
#include <pr2_hardware_interface/hardware_interface.h>

namespace sr_actuator
{
  class SrActuatorState : public pr2_hardware_interface::ActuatorState
  {
  public:
    SrActuatorState() :
      pr2_hardware_interface::ActuatorState(),
      strain_gauge_left_(0),
      strain_gauge_right_(0),
      temperature_(0),
      pwm_(0),
      can_msgs_received_(0),
      can_msgs_transmitted_(0),
      pic_firmware_svn_revision_(0),
      server_firmware_svn_revision_(0),
      firmware_modified_(0),
      serial_number_low_set(false),
      serial_number_high_set(false),
      serial_number_low(0),
      serial_number_high(0),
      serial_number(0),
      motor_gear_ratio(0),
      assembly_data_year(0),
      assembly_data_month(0),
      assembly_data_day(0),
      tests_(0),
      can_error_counters(0),
      force_control_f_(0),
      force_control_p_(0),
      force_control_i_(0),
      force_control_d_(0),
      force_control_imax_(0),
      force_control_deadband_(0),
      force_control_sign_(0),
      force_control_frequency_(0)
    {}

    unsigned long long int  strain_gauge_left_;
    unsigned long long int strain_gauge_right_;

    std::vector<int> raw_sensor_values_;
    std::vector<double> calibrated_sensor_values_;

    /**
     * a vector containing human readable flags:
     *  each flag is a pair containing the flag name
     *  and a boolean which is true if the flag is
     *  really serious, false if it's just a warning
     *  flag.
     */
    std::vector<std::pair<std::string, bool> > flags_;

    double temperature_;

    int pwm_;

    uint64_t can_msgs_received_;
    uint64_t can_msgs_transmitted_;

    unsigned int pic_firmware_svn_revision_;
    unsigned int server_firmware_svn_revision_;
    bool firmware_modified_;

    //Serial number is composed of a low and
    // a high byte.
    void set_serial_number_low(unsigned int serial)
    {
      serial_number_low = serial;

      serial_number_low_set = true;
      if( serial_number_high_set ) //we received both bytes
        compute_serial();
    };
    void set_serial_number_high(unsigned int serial)
    {
      serial_number_high = serial;

      serial_number_high_set = true;
      if( serial_number_low_set ) //we received both bytes
        compute_serial();
    };
    void compute_serial()
    {
      serial_number = serial_number_low + (serial_number_high * 65536);
    };

    bool serial_number_low_set;
    bool serial_number_high_set;
    unsigned int serial_number_low;
    unsigned int serial_number_high;
    unsigned int serial_number;

    unsigned int motor_gear_ratio;
    unsigned int assembly_data_year;
    unsigned int assembly_data_month;
    unsigned int assembly_data_day;

    int tests_;
    unsigned int can_error_counters;

    int force_control_f_;
    int force_control_p_;
    int force_control_i_;
    int force_control_d_;
    int force_control_imax_;
    int force_control_deadband_;
    int force_control_sign_;
    int force_control_frequency_;

    int force_control_pterm;
    int force_control_iterm;
    int force_control_dterm;
<<<<<<< HEAD
=======

    std::vector<tactiles::AllTactileData>* tactiles_;
>>>>>>> b76245d7
  }; //end class SrActuatorState



  class SrActuator : public pr2_hardware_interface::Actuator
  {
  public:
    SrActuator()
      : pr2_hardware_interface::Actuator()
    {};

    SrActuator(std::string name)
      : pr2_hardware_interface::Actuator(name)
    {};

    SrActuatorState state_;
  }; //end class SrActuator
}

/* For the emacs weenies in the crowd.
Local Variables:
   c-basic-offset: 2
End:
*/

#endif
<|MERGE_RESOLUTION|>--- conflicted
+++ resolved
@@ -142,11 +142,8 @@
     int force_control_pterm;
     int force_control_iterm;
     int force_control_dterm;
-<<<<<<< HEAD
-=======
 
     std::vector<tactiles::AllTactileData>* tactiles_;
->>>>>>> b76245d7
   }; //end class SrActuatorState
 
 
