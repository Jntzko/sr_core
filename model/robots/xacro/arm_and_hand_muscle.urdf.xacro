--- conflicted
+++ resolved
@@ -4,7 +4,6 @@
   <include filename="$(find sr_hand)/model/arm_urdf/full_arm_muscle.urdf.xacro" />
   <include filename="$(find sr_hand)/model/hand_urdf/full_hand_muscle.urdf.xacro" />
   <include filename="$(find sr_hand)/model/gazebo/gazebo.urdf.xacro" />
-<<<<<<< TREE
   <include filename="$(find sr_hand)/model/desk/desk.urdf.xacro" />
 
   <xacro:desk/>
@@ -19,20 +18,14 @@
     <child link="desk_support"/>
     <origin rpy="0 0 0" xyz="0 0 0"/>
   </joint>
-=======
->>>>>>> MERGE-SOURCE
 
   <xacro:sr_arm_muscle>
   </xacro:sr_arm_muscle>
 
-  <joint name="arm_link" type="revolute">
+  <joint name="arm_link" type="fixed">
     <parent link="shadowarm_handsupport_muscle"/>
     <child link="forearm_muscle"/>
     <origin xyz="0 0 0" rpy="0 0 ${M_PI}" />
-    <axis xyz="0 -1 0" />
-    <limit lower="0" upper="0" effort="10"
-    velocity="1.0" />
-    <dynamics damping="3.5"/>
   </joint>
 
   <xacro:shadowhand_muscle>
