/**
 * @file   sr_self_test.cpp
 * @author Ugo Cupcic <ugo@shadowrobot.com>
 * @date   Feb 4, 2013
 *
 * Copyright 2011 Shadow Robot Company Ltd.
 *
 * This program is free software: you can redistribute it and/or modify it
 * under the terms of the GNU General Public License as published by the Free
 * Software Foundation, either version 2 of the License, or (at your option)
 * any later version.
 *
 * This program is distributed in the hope that it will be useful, but WITHOUT
 * ANY WARRANTY; without even the implied warranty of MERCHANTABILITY or
 * FITNESS FOR A PARTICULAR PURPOSE.  See the GNU General Public License for
 * more details.
 *
 * You should have received a copy of the GNU General Public License along
 * with this program.  If not, see <http://www.gnu.org/licenses/>.
 *
 *
 * @brief Class containing the self tests for the Shadow Robot EtherCAT hardware.
 *
 *
 */

#include "sr_self_test/sr_self_test.hpp"
#include <sr_utilities/sr_math_utils.hpp>
#include <boost/filesystem.hpp>

namespace shadow_robot
{
  const double SrSelfTest::MAX_MSE_CONST_ = 0.18;

  SrSelfTest::SrSelfTest(bool simulated)
    : nh_tilde_("~")
  {
    simulated_ = simulated;

    //rename existing folder if it exists
    if( boost::filesystem::exists("/tmp/self_tests") )
    {
      //delete the last backup if it exists
      if( boost::filesystem::exists("/tmp/self_tests.bk") )
        boost::filesystem::remove_all("/tmp/self_tests.bk");

      //backup last test plots
      boost::filesystem::rename("/tmp/self_tests", "/tmp/self_tests.bk");
    }
    //create folder in /tmp for storing the plots
    path_to_plots_ = "/tmp/self_tests/"+ros::this_node::getName() + "/";
    boost::filesystem::create_directories(path_to_plots_);

    test_runner_.setID("12345");

    //add the different tests
    test_services_();

    //some tests can only be run on the real hand
    if(!simulated)
    {
      //add manual tests (tactile, calibration)
      add_manual_tests_();
    }

    //test the noise of the sensors
    if( !simulated_ )
      test_runner_.addSensorNoiseTest();

    //calling this from a oneshot timer because we're using the
    // hand commander which needs the hand to be fully initialised
    // before we can instantiate it.
    // Using 30s sleep here is a pain... not sure how to best get
    // rid of that... testing for availability of some services may
    // be not enough.
    test_movement_timer_ = nh_tilde_.createTimer( ros::Duration(30.0),
                                                  &SrSelfTest::add_all_movements_tests_, this,
                                                  true );
  }

  void SrSelfTest::test_services_()
  {
    std::vector<std::string> services_to_test;
    services_to_test.push_back("pr2_controller_manager/list_controller_types");
    services_to_test.push_back("pr2_controller_manager/list_controllers");
    services_to_test.push_back("pr2_controller_manager/load_controller");
    services_to_test.push_back("pr2_controller_manager/reload_controller_libraries");
    services_to_test.push_back("pr2_controller_manager/switch_controller");
    services_to_test.push_back("pr2_controller_manager/unload_controller");

    test_runner_.addServicesTest(services_to_test);
  }

  ///////
  // TESTING MOVEMENTS

  void SrSelfTest::add_all_movements_tests_(const ros::TimerEvent& event)
  {
    if( hand_commander_ == NULL )
      hand_commander_.reset(new shadowrobot::HandCommander());

    joints_to_test_ = hand_commander_->get_all_joints();

    //send all the joints to their safe positions:
    for( size_t i=0; i<joints_to_test_.size(); ++i)
    {
      send_safe_target_(joints_to_test_[i]);
      ros::Duration(0.4).sleep();
    }
    index_joints_to_test_ = 0;
    for(size_t i=0; i < joints_to_test_.size(); ++i)
    {
      test_runner_.add("Check movements", this, &SrSelfTest::test_movement_);
    }
  }

  void SrSelfTest::test_movement_(diagnostic_updater::DiagnosticStatusWrapper& status)
  {
    std::string joint_name = joints_to_test_[index_joints_to_test_];

    //sends the joint to a collision safe position
    send_safe_target_(joint_name);
    ros::Duration(0.5).sleep();

    std::string img_path;
    if( !nh_tilde_.getParam("image_path", img_path) )
    {
      status.summary(diagnostic_msgs::DiagnosticStatus::ERROR, "Parameter image_path not set, can't analyse movements.");
      return;
    }

    test_mvts_[joint_name].reset( new TestJointMovement(joint_name) );

    //wait a bit for mse to be received
    ros::Duration(1.0).sleep();

    //plot the data
    test_runner_.plot(test_mvts_[joint_name]->values, path_to_plots_+joint_name+".png");

    //check they are correct
    std::stringstream diag_msg;
    diag_msg << "Movement for " << joint_name << " (mse = " << test_mvts_[joint_name]->mse <<")";
    if(test_mvts_[joint_name]->mse < MAX_MSE_CONST_)
      status.summary(diagnostic_msgs::DiagnosticStatus::OK, diag_msg.str());
    else
      status.summary(diagnostic_msgs::DiagnosticStatus::ERROR, diag_msg.str());

    if( index_joints_to_test_ + 1 < joints_to_test_.size() )
      ++index_joints_to_test_;
    else
      index_joints_to_test_ = 0;
  }

  void SrSelfTest::send_safe_target_(std::string joint_name)
  {
    if( safe_targets_ == NULL )
      init_safe_targets_();

    update_safe_targets_(joint_name);

    std::vector<sr_robot_msgs::joint> joint_vector;
    joint_vector.resize( joints_to_test_.size() );

    for( size_t i=0; i<joints_to_test_.size(); ++i)
    {
      std::map<std::string, sr_robot_msgs::joint>::iterator safe_target;
      safe_target = safe_targets_->find( joints_to_test_[i] );
      if( safe_target == safe_targets_->end() )
      {
        //joint not found in the map -> use the min
        joint_vector[i].joint_name = joints_to_test_[i];
        joint_vector[i].joint_target = sr_math_utils::to_degrees( hand_commander_->get_min_max( joints_to_test_[i] ).first );
      }
      else
      {
        joint_vector[i].joint_name = joints_to_test_[i];
        joint_vector[i].joint_target = safe_target->second.joint_target;
      }
    }

    hand_commander_->sendCommands(joint_vector);
    ros::spinOnce();
  }

  void SrSelfTest::update_safe_targets_(std::string joint_name)
  {
    //This is very hugly.... not sure how to make it prettier easily - haven't much time...
    if( joint_name.compare("FFJ4") == 0 )
    {
      (*safe_targets_.get())["FFJ4"].joint_target = 0.0;
      (*safe_targets_.get())["MFJ4"].joint_target = sr_math_utils::to_degrees( hand_commander_->get_min_max("MFJ4").second );
      (*safe_targets_.get())["RFJ4"].joint_target = sr_math_utils::to_degrees( hand_commander_->get_min_max("RFJ4").first );
      (*safe_targets_.get())["LFJ4"].joint_target = sr_math_utils::to_degrees( hand_commander_->get_min_max("LFJ4").first );
    }
    else
    {
      if( joint_name.compare("MFJ4") == 0 )
      {
        (*safe_targets_.get())["FFJ4"].joint_target = sr_math_utils::to_degrees( hand_commander_->get_min_max("FFJ4").first );
        (*safe_targets_.get())["MFJ4"].joint_target = 0.0;
        (*safe_targets_.get())["RFJ4"].joint_target = sr_math_utils::to_degrees( hand_commander_->get_min_max("RFJ4").first );
        (*safe_targets_.get())["LFJ4"].joint_target = sr_math_utils::to_degrees( hand_commander_->get_min_max("LFJ4").first );
      }
      else
      {
        if( joint_name.compare("RFJ4") == 0 )
        {
          (*safe_targets_.get())["FFJ4"].joint_target = sr_math_utils::to_degrees( hand_commander_->get_min_max("FFJ4").first );
          (*safe_targets_.get())["MFJ4"].joint_target = sr_math_utils::to_degrees( hand_commander_->get_min_max("MFJ4").first );
          (*safe_targets_.get())["RFJ4"].joint_target = 0.0;
          (*safe_targets_.get())["LFJ4"].joint_target = sr_math_utils::to_degrees( hand_commander_->get_min_max("LFJ4").first );
        }
        else
        {
          if( joint_name.compare("LFJ4") == 0 )
          {
            (*safe_targets_.get())["FFJ4"].joint_target = sr_math_utils::to_degrees( hand_commander_->get_min_max("FFJ4").first );
            (*safe_targets_.get())["MFJ4"].joint_target = sr_math_utils::to_degrees( hand_commander_->get_min_max("MFJ4").first );
            (*safe_targets_.get())["RFJ4"].joint_target = sr_math_utils::to_degrees( hand_commander_->get_min_max("RFJ4").second );
            (*safe_targets_.get())["LFJ4"].joint_target = 0.0;
          }
          else
          {
            (*safe_targets_.get())["FFJ4"].joint_target = 0.0;
            (*safe_targets_.get())["MFJ4"].joint_target = 0.0;
            (*safe_targets_.get())["RFJ4"].joint_target = 0.0;
            (*safe_targets_.get())["LFJ4"].joint_target = 0.0;
          }
        }
      }
    }
    //we ignore the other joints
  }

  void SrSelfTest::init_safe_targets_()
  {
    safe_targets_.reset( new std::map<std::string, sr_robot_msgs::joint>());
    sr_robot_msgs::joint safe_target;

    //??J4 -> min or max or 0... need to find a way to do that
    safe_target.joint_name = "FFJ4";
    safe_target.joint_target = 0.0;
    safe_targets_->insert( std::pair<std::string, sr_robot_msgs::joint>(safe_target.joint_name, safe_target) );
    safe_target.joint_name = "MFJ4";
    safe_target.joint_target = 0.0;
    safe_targets_->insert( std::pair<std::string, sr_robot_msgs::joint>(safe_target.joint_name, safe_target) );
    safe_target.joint_name = "RFJ4";
    safe_target.joint_target = 0.0;
    safe_targets_->insert( std::pair<std::string, sr_robot_msgs::joint>(safe_target.joint_name, safe_target) );
    safe_target.joint_name = "LFJ4";
    safe_target.joint_target = 0.0;
    safe_targets_->insert( std::pair<std::string, sr_robot_msgs::joint>(safe_target.joint_name, safe_target) );

    //wrist -> 0
    safe_target.joint_name = "WRJ1";
    safe_target.joint_target = 0.0;
    safe_targets_->insert( std::pair<std::string, sr_robot_msgs::joint>(safe_target.joint_name, safe_target) );
    safe_target.joint_name = "WRJ2";
    safe_target.joint_target = 0.0;
    safe_targets_->insert( std::pair<std::string, sr_robot_msgs::joint>(safe_target.joint_name, safe_target) );

    //thumb -> 0
    safe_target.joint_name = "THJ2";
    safe_target.joint_target = 0.0;
    safe_targets_->insert( std::pair<std::string, sr_robot_msgs::joint>(safe_target.joint_name, safe_target) );
    safe_target.joint_name = "THJ3";
    safe_target.joint_target = 0.0;
    safe_targets_->insert( std::pair<std::string, sr_robot_msgs::joint>(safe_target.joint_name, safe_target) );
    safe_target.joint_name = "THJ4";
    safe_target.joint_target = 0.0;
    safe_targets_->insert( std::pair<std::string, sr_robot_msgs::joint>(safe_target.joint_name, safe_target) );
    safe_target.joint_name = "THJ5";
    safe_target.joint_target = 0.0;
    safe_targets_->insert( std::pair<std::string, sr_robot_msgs::joint>(safe_target.joint_name, safe_target) );
  }

<<<<<<< HEAD

=======
>>>>>>> 4b5e9a62
  ///////
  // PARSING DIAGNOSTICS

  void SrSelfTest::parse_diagnostics_()
  {
    test_runner_.add_diagnostic_parser();
  }
<<<<<<< HEAD
=======

  //////
  // Add Manual Tests

  void SrSelfTest::add_manual_tests_()
  {
    test_runner_.addManualTests();
  }

>>>>>>> 4b5e9a62
}  // namespace shadow_robot


/* For the emacs weenies in the crowd.
   Local Variables:
   c-basic-offset: 2
   End:
*/

<|MERGE_RESOLUTION|>--- conflicted
+++ resolved
@@ -274,10 +274,6 @@
     safe_targets_->insert( std::pair<std::string, sr_robot_msgs::joint>(safe_target.joint_name, safe_target) );
   }
 
-<<<<<<< HEAD
-
-=======
->>>>>>> 4b5e9a62
   ///////
   // PARSING DIAGNOSTICS
 
@@ -285,8 +281,6 @@
   {
     test_runner_.add_diagnostic_parser();
   }
-<<<<<<< HEAD
-=======
 
   //////
   // Add Manual Tests
@@ -296,7 +290,6 @@
     test_runner_.addManualTests();
   }
 
->>>>>>> 4b5e9a62
 }  // namespace shadow_robot
 
 
