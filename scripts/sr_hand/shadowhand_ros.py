--- conflicted
+++ resolved
@@ -510,55 +510,6 @@
         
         @param joint_state: the message containing the joints data.
         """
-<<<<<<< HEAD
-        tmp_vel = {}
-        tmp_effort = {}
-        for joint_name, position, velocity, effort in zip(joint_state.name, joint_state.position, joint_state.velocity, joint_state.effort):
-            tmp_vel[joint_name] = math.degrees(velocity)
-            tmp_effort[joint_name] = effort
-
-        tmp_vel['FFJ0'] = tmp_vel['FFJ1'] + tmp_vel['FFJ2']
-        del tmp_vel['FFJ1']
-        del tmp_vel['FFJ2']
-
-        tmp_vel['MFJ0'] = tmp_vel['MFJ1'] + tmp_vel['MFJ2']
-        del tmp_vel['MFJ1']
-        del tmp_vel['MFJ2']
-
-        tmp_vel['RFJ0'] = tmp_vel['RFJ1'] + tmp_vel['RFJ2']
-        del tmp_vel['RFJ1']
-        del tmp_vel['RFJ2']
-
-        tmp_vel['LFJ0'] = tmp_vel['LFJ1'] + tmp_vel['LFJ2']
-        del tmp_vel['LFJ1']
-        del tmp_vel['LFJ2']
-
-        tmp_effort['FFJ0'] = tmp_effort['FFJ1'] + tmp_effort['FFJ2']
-        del tmp_effort['FFJ1']
-        del tmp_effort['FFJ2']
-
-        tmp_effort['MFJ0'] = tmp_effort['MFJ1'] + tmp_effort['MFJ2']
-        del tmp_effort['MFJ1']
-        del tmp_effort['MFJ2']
-
-        tmp_effort['RFJ0'] = tmp_effort['RFJ1'] + tmp_effort['RFJ2']
-        del tmp_effort['RFJ1']
-        del tmp_effort['RFJ2']
-
-        tmp_effort['LFJ0'] = tmp_effort['LFJ1'] + tmp_effort['LFJ2']
-        del tmp_effort['LFJ1']
-        del tmp_effort['LFJ2']
-
-        self.hand_velocity = dict(tmp_vel)
-        self.hand_effort = dict(tmp_effort)
-    
-    def get_tactile_type(self):
-        return self.tactile_receiver.get_tactile_type()
-    
-    def get_tactile_state(self):
-        return self.tactile_receiver.get_tactile_state()
-    
-=======
         with self.joint_states_lock:  
             self.hand_velocity = {n:math.degrees(v) for n,v in zip(joint_state.name, joint_state.velocity)}
             self.hand_effort = {n:e for n,e in zip(joint_state.name, joint_state.effort)}
@@ -594,4 +545,9 @@
             self.hand_effort['LFJ0'] = self.hand_effort['LFJ1'] + self.hand_effort['LFJ2']
             del self.hand_effort['LFJ1']
             del self.hand_effort['LFJ2']
->>>>>>> 36bc9ded
+
+    def get_tactile_type(self):
+        return self.tactile_receiver.get_tactile_type()
+    
+    def get_tactile_state(self):
+        return self.tactile_receiver.get_tactile_state()